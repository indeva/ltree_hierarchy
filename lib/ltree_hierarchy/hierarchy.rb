module Ltree
  module Hierarchy
    def has_ltree_hierarchy(options = {})
      options = {
        fragment: :id,
        parent_fragment: :parent_id,
        path: :path,
        optional: true
      }.merge(options)

      options.assert_valid_keys(:fragment, :parent_fragment, :path, :optional)

      cattr_accessor :ltree_fragment_column, :ltree_parent_fragment_column, :ltree_path_column

      self.ltree_fragment_column = options[:fragment]
      self.ltree_parent_fragment_column = options[:parent_fragment]
      self.ltree_path_column = options[:path]

<<<<<<< HEAD
      belongs_to :parent, class_name: name, foreign_key: ltree_parent_fragment_column, primary_key: ltree_fragment_column, optional: options[:optional]

=======
      belongs_to_parent_opts = {
        class_name: name,
        foreign_key: ltree_parent_fragment_column,
        primary_key: ltree_fragment_column
      }
      belongs_to_parent_opts[:optional] = true if ActiveRecord::VERSION::MAJOR >= 5

      belongs_to :parent, belongs_to_parent_opts
>>>>>>> 9bbdc336
      validate :prevent_circular_paths, if: :ltree_parent_fragment_changed?

      after_create :commit_path
      before_update :assign_path, :cascade_path_change, if: :ltree_parent_fragment_changed?

      include InstanceMethods
    end

    def roots
      where("#{table_name}.#{ltree_parent_fragment_column}" => nil)
    end

    def at_depth(depth)
      where(["NLEVEL(#{table_name}.#{ltree_path_column}) = ?", depth])
    end

    def leaves
      subquery = where("#{table_name}.#{ltree_parent_fragment_column} IS NOT NULL")
        .select("DISTINCT #{table_name}.#{ltree_parent_fragment_column}")

      where("#{table_name}.#{ltree_fragment_column} NOT IN(#{subquery.to_sql})")
    end

    def lowest_common_ancestor_paths(paths)
      sql = if paths.respond_to?(:to_sql)
        "SELECT LCA(ARRAY(#{paths.to_sql}))"
      else
        return [] if paths.empty?
        safe_paths = paths.map { |p| "#{connection.quote(p)}::ltree" }
        "SELECT LCA(ARRAY[#{safe_paths.join(", ")}])"
      end
      connection.select_values(sql)
    end

    def lowest_common_ancestors(paths)
      where("#{table_name}.#{ltree_path_column}" => lowest_common_ancestor_paths(paths))
    end

    module InstanceMethods
      def ltree_scope
        self.class.base_class
      end

      def ltree_fragment_column
        self.class.ltree_fragment_column
      end

      def ltree_fragment
        send(ltree_fragment_column)
      end

      def ltree_parent_fragment_column
        self.class.ltree_parent_fragment_column
      end

      def ltree_parent_fragment
        send(ltree_parent_fragment_column)
      end

      def ltree_parent_fragment_changed?
        changed_attributes.key?(ltree_parent_fragment_column.to_s)
      end

      def ltree_path_column
        self.class.ltree_path_column
      end

      def ltree_path
        send(ltree_path_column)
      end

      def ltree_path_was
        send("#{ltree_path_column}_was")
      end

      def prevent_circular_paths
        if parent && parent.ltree_path.split(".").include?(ltree_fragment.to_s)
          errors.add(ltree_parent_fragment_column, :invalid)
        end
      end

      def compute_path
        if parent
          "#{parent.ltree_path}.#{ltree_fragment}"
        else
          ltree_fragment.to_s
        end
      end

      def assign_path
        self.send("#{ltree_path_column}=", compute_path)
      end

      def commit_path
        update_column(ltree_path_column, compute_path)
      end

      def cascade_path_change
        # Typically equivalent to:
        #  UPDATE whatever
        #  SET    path = NEW.path || subpath(path, nlevel(OLD.path))
        #  WHERE  path <@ OLD.path AND id != NEW.id;
        ltree_scope.where(
          ["#{ltree_scope.table_name}.#{ltree_path_column} <@ :old_path AND #{ltree_scope.table_name}.#{ltree_fragment_column} != :id", old_path: ltree_path_was, id: ltree_fragment]
        ).update_all(
          ["#{ltree_path_column} = :new_path || subpath(#{ltree_path_column}, nlevel(:old_path))", new_path: ltree_path, old_path: ltree_path_was]
        )
      end

      def root?
        if ltree_parent_fragment
          false
        else
          parent.nil?
        end
      end

      def leaf?
        !children.exists?
      end

      def depth # 1-based, for compatibility with ltree's NLEVEL().
        if root?
          1
        elsif ltree_path
          ltree_path.split(".").length
        elsif parent
          parent.depth + 1
        end
      end

      def root
        ltree_scope.where("#{ltree_scope.table_name}.#{ltree_path_column} = SUBPATH(?, 0, 1)", ltree_path).first
      end

      def ancestors
        ltree_scope.where("#{ltree_scope.table_name}.#{ltree_path_column} @> ? AND #{ltree_scope.table_name}.#{ltree_fragment_column} != ?", ltree_path, ltree_fragment)
      end

      def self_and_ancestors
        ltree_scope.where("#{ltree_scope.table_name}.#{ltree_path_column} @> ?", ltree_path)
      end
      alias :and_ancestors :self_and_ancestors

      def siblings
        ltree_scope.where(
          "#{ltree_scope.table_name}.#{ltree_parent_fragment_column} = ? AND #{ltree_scope.table_name}.#{ltree_fragment_column} != ?",
          ltree_parent_fragment, ltree_fragment
        )
      end

      def self_and_siblings
        ltree_scope.where("#{ltree_scope.table_name}.#{ltree_parent_fragment_column}" => ltree_parent_fragment)
      end
      alias :and_siblings :self_and_siblings

      def descendants
        ltree_scope.where("#{ltree_scope.table_name}.#{ltree_path_column} <@ ? AND #{ltree_scope.table_name}.#{ltree_fragment_column} != ?", ltree_path, ltree_fragment)
      end

      def descendents
        warn 'This method has been deprecated. Use #descendants instead'
        descendants
      end

      def self_and_descendants
        ltree_scope.where("#{ltree_scope.table_name}.#{ltree_path_column} <@ ?", ltree_path)
      end
      alias :and_descendants :self_and_descendants

      def self_and_descendents
        warn 'This method has been deprecated. Use #self_and_descendants instead'
        self_and_descendants
      end
      alias :and_descendents :self_and_descendents

      def children
        ltree_scope.where("#{ltree_scope.table_name}.#{ltree_parent_fragment_column}" => ltree_fragment)
      end

      def self_and_children
        ltree_scope.where("#{ltree_scope.table_name}.#{ltree_fragment_column} = :id OR #{ltree_scope.table_name}.#{ltree_parent_fragment_column} = :id", id: ltree_fragment)
      end
      alias :and_children :self_and_children

      def leaves
        descendants.leaves
      end
    end
  end
end<|MERGE_RESOLUTION|>--- conflicted
+++ resolved
@@ -16,19 +16,14 @@
       self.ltree_parent_fragment_column = options[:parent_fragment]
       self.ltree_path_column = options[:path]
 
-<<<<<<< HEAD
-      belongs_to :parent, class_name: name, foreign_key: ltree_parent_fragment_column, primary_key: ltree_fragment_column, optional: options[:optional]
-
-=======
       belongs_to_parent_opts = {
         class_name: name,
         foreign_key: ltree_parent_fragment_column,
-        primary_key: ltree_fragment_column
+        primary_key: ltree_fragment_column,
+        optional = true
       }
-      belongs_to_parent_opts[:optional] = true if ActiveRecord::VERSION::MAJOR >= 5
 
       belongs_to :parent, belongs_to_parent_opts
->>>>>>> 9bbdc336
       validate :prevent_circular_paths, if: :ltree_parent_fragment_changed?
 
       after_create :commit_path
